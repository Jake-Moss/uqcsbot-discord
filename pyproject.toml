--- conflicted
+++ resolved
@@ -6,18 +6,13 @@
 license = "MIT"
 
 [tool.poetry.dependencies]
-<<<<<<< HEAD
-python = "^3.9"
-"discord.py" = "^1.7.2"
+python = "^3.7"
+"discord.py" = "^1.7.3"
 icalendar = "^4.0"
 "python-dateutil" = "^2.8"
 pytz = "^2021.1"
 requests = "^2.25"
 beautifulsoup4 = "^4.9"
-=======
-python = "^3.7"
-"discord.py" = "^1.7.3"
->>>>>>> a0f8f75d
 
 [tool.poetry.dev-dependencies]
 
