--- conflicted
+++ resolved
@@ -19,11 +19,7 @@
 
 bot = commands.Bot(command_prefix="!", description=description, intents=intents)
 
-<<<<<<< HEAD
-cogs = ["basic", "voteythumbs", "jobs_bullitin", "events"]
-=======
-cogs = ["basic", "voteythumbs", "jobs_bulletin"]
->>>>>>> a0f8f75d
+cogs = ["basic", "voteythumbs", "jobs_bulletin", "events"]
 for cog in cogs:
     bot.load_extension(cog)
 
