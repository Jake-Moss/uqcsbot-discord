--- conflicted
+++ resolved
@@ -48,11 +48,8 @@
             "intros", 
             "jobs_bulletin", 
             "latex", 
-<<<<<<< HEAD
             "member_counter",
-=======
             "remindme",
->>>>>>> 2a43d7b4
             "starboard",
             "text", 
             "uptime",
