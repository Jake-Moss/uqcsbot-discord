--- conflicted
+++ resolved
@@ -40,14 +40,10 @@
             "basic", 
             "channels", 
             "error_handler",
-            "events", 
-<<<<<<< HEAD
+            "events",
             "gaming",
             "haiku", 
-=======
-            "gaming", 
             "holidays",
->>>>>>> 3e898a4b
             "intros", 
             "jobs_bulletin", 
             "latex", 
