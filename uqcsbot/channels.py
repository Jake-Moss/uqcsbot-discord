--- conflicted
+++ resolved
@@ -53,17 +53,13 @@
         await ctx.send(f"You've joined {channel.mention}")
 
     @commands.command()
-<<<<<<< HEAD
     async def joinchannels(self, ctx: commands.Context, channels: str):
         """ Joins the list of channels that you specify. """
         for channel in channels.split(" "):
             await joinchannel(self, ctx, channel)
 
     @commands.command()
-    async def leavechannel(self, ctx: commands.Context, channel: str):
-=======
     async def leavechannel(self, ctx: commands.Context, channel=""):
->>>>>>> 6507eaec
         """ Leaves the channel that you specify. """
 
         # If a channel is not specified, attempt to leave the current channel.
